<<<<<<< HEAD
# # Code for estimation using a ratio model
=======
# # Code for estimation using a ration model
>>>>>>> 971ccc8b
# #### To do:
# - Adjust rerunning for excludes to only rerun specific strata.
# - Add in option for several y values.


# Import libraries
from typing import Any

import numpy as np
import pandas as pd
import statsmodels.formula.api as smf  # type: ignore

from .stratifiedmodel import StratifiedModel


# Main class for Ratio model
class RatioModel(StratifiedModel):
    """Class for estimating statistics for business surveys using a ratio model."""

    def fit(
        self,
        y_var: str,
        x_var: str,
        strata_var: str | list[str] = "",
        control_extremes: bool = True,
        exclude: list[str | int] | None = None,
        remove_missing: bool = True,
    ) -> None:
        """Run and fit a ratio model within strata.

        Args:
            y_var: The target variable to estimate from the survey.
            x_var: The variable to use as the explanatory variable in the model.
            strata_var: The stratification variable.
            control_extremes: Whether the model should be fitted in a way that allows for extremes value controls.
            exclude: List of ID numbers for observations to exclude.
            remove_missing: Whether to automatically remove units in the sample that are missing x or y values.
        """
        # Check variables
        self._check_variable(x_var, self.pop_data, data_name="population")
        self._check_variable(x_var, self.sample_data, remove_missing=remove_missing)
        self._check_variable(y_var, self.sample_data, remove_missing=remove_missing)

        # Convert variable types to ones that are able to be run in modle
        self.pop_data[x_var] = self._convert_var(x_var, self.pop_data)
        self.sample_data[x_var] = self._convert_var(x_var, self.sample_data)

        # Fit model
        super()._fit(
            y_var=y_var,
            x_var=x_var,
            strata_var=strata_var,
            control_extremes=control_extremes,
            exclude=exclude,
            remove_missing=remove_missing,
            method="ratio",
            method_function=self._ratio_method,
            ai_function=self._get_ai_ratio,
        )

    def _ratio_method(
        self,
        stratum: str,
        group: pd.DataFrame,
        stratum_info: dict[str, Any],
        obs_info: dict[str, Any],
    ) -> tuple[dict[str, Any], dict[str, Any]]:
        """Ratio model method."""
        formula = self.y_var + "~" + self.x_var + "- 1"

        # Create weights
        weights = 1.0 / (group[self.x_var])

        # Adjust weights if x=0
        zero_cond = group[self.x_var] == 0
        if zero_cond.sum() > 0:
            weights.loc[zero_cond] = 1.0 / (group[self.x_var] + 1)
            mes_zero = f"Zero counts were recorded in the x variable in stratum {stratum!r} and were adjusted to 1 for calculations. Extreme controls will not be done for these observations."
            self.logger.info(mes_zero)

        # Fit the weighted least squares model
        model = smf.wls(formula, data=group, weights=weights).fit()
        sigma2 = (1.0 / (len(group) - 1)) * sum(
            model.resid.values**2 / group[self.x_var]
        )

        # Add into stratum information
        stratum_info.update(
            {
                f"{self.y_var}_beta": model.params[
                    self.x_var
                ].item(),  # Series of coefficients
                "sigma2": sigma2,
            }
        )

        # Add in residuals and hat values to observation info
        hats = self._get_hat(group[[self.x_var]].values, weights)
        obs_info.update({"resids": model.resid.values, "hat": hats})

        # Add in studentized residuals and G values if specified
        if self.control_extremes:
            if len(group) == 2:
                self.logger.info(
                    f"Extreme values not able to be detected in stratum: {stratum!r} due to too few observations."
                )
                obs_info.update(
                    {"rstud": np.nan, "G": np.nan, f"{self.y_var}_beta_ex": np.nan}
                )
            else:
                rstuds = self._get_rstud(
                    y=np.array(group[self.y_var]),
                    res=model.resid.values,
                    x_var=self.x_var,
                    df=group,
                    hh=hats,
                    x=np.array(group[self.x_var]),
                    formula=formula,
                )
                obs_info.update(
                    {
                        "rstud": rstuds[0],
                        "G": rstuds[0] * (np.sqrt(hats / (1.0 - hats))),
                        f"{self.y_var}_beta_ex": rstuds[1],
                    }
                )

        return stratum_info, obs_info

    def _get_ai_ratio(self, strata: str) -> Any:
        """Get ai values for robust variance for ratio model."""
        # collect data for strata
        x_pop = self.strata_results[strata][f"{self.x_var}_sum_pop"]
        x_utv = self.strata_results[strata][f"{self.x_var}_sum_sample"]

        # check for x_utv = 0
        if x_utv == 0:
            ai = 0
        # Calculate ai
        else:
            xr = x_pop - x_utv
            ai = xr / x_utv

        return ai

    def get_extremes(
        self, threshold_type: str = "both", rbound: float = 2, gbound: float = 2
    ) -> pd.DataFrame:
        """Get observations with extreme values based on their rstudized residual value or G value.

        Args:
            threshold_type: Which threshold type to use. Choose between 'rstud' for studentized residuals, 'G' for dffits/G-value or 'both'(default) for both.
            rbound: Multiplicative value to determine the extremity of the studentized residual values. (Default = 2)
            gbound: Multiplicative value to determine the extremity of the G values. (Default = 2)

        Returns:
            A pd.DataFrame containing units with extreme values beyond a set boundary.
        """
        self._check_extreme_run()

        # Collect information from strata results and get_obs
        extremes = pd.DataFrame()
        for k in self.get_obs.keys():
            new = pd.DataFrame.from_dict(self.get_obs[k])
            new[f"{self.y_var}_beta"] = self.strata_results[k][f"{self.y_var}_beta"]
            new["_strata_var_mod"] = self.strata_results[k]["_strata_var_mod"]
            new["n"] = self.strata_results[k]["n"]
            new["N"] = self.strata_results[k]["N"]
            new[self.x_var] = new["xvar"]
            new[self.y_var] = new["yvar"]
            new[f"{self.x_var}_sum_pop"] = self.strata_results[k][
                f"{self.x_var}_sum_pop"
            ]
            new[f"{self.y_var}_EST"] = (
                new[f"{self.y_var}_beta"] * new[f"{self.x_var}_sum_pop"]
            )
            new[f"{self.y_var}_EST_ex"] = (
                new[f"{self.y_var}_beta_ex"] * new[f"{self.x_var}_sum_pop"]
            )
            new["gbound"] = gbound * np.sqrt(1 / self.strata_results[k]["n"])
            extremes = pd.concat([extremes, new])

        # create conditions and filter
        condr = (np.abs(extremes["rstud"]) > rbound) & (extremes["rstud"].notna())
        condg = (np.abs(extremes["G"]) > extremes["gbound"]) & (extremes["G"].notna())
        if threshold_type == "rstud":
            extremes = extremes.loc[condr]
        elif threshold_type == "G":
            extremes = extremes.loc[condg]
        else:
            extremes = extremes.loc[condr | condg]

        # Format return object
        extremes_output: pd.DataFrame = extremes[
            [
                self.id_nr,
                "_strata_var_mod",
                "n",
                "N",
                self.x_var,
                self.y_var,
                f"{self.y_var}_EST",
                f"{self.y_var}_EST_ex",
                "gbound",
                "G",
                "rstud",
            ]
        ]
        return extremes_output


# For back compatibility
ratemodel = RatioModel<|MERGE_RESOLUTION|>--- conflicted
+++ resolved
@@ -1,12 +1,8 @@
-<<<<<<< HEAD
 # # Code for estimation using a ratio model
-=======
-# # Code for estimation using a ration model
->>>>>>> 971ccc8b
+
 # #### To do:
 # - Adjust rerunning for excludes to only rerun specific strata.
 # - Add in option for several y values.
-
 
 # Import libraries
 from typing import Any
